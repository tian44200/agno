--- conflicted
+++ resolved
@@ -308,12 +308,8 @@
         tools: Optional[List[Union[Function, dict]]] = None,
         tool_choice: Optional[Union[str, Dict[str, Any]]] = None,
         tool_call_limit: Optional[int] = None,
-<<<<<<< HEAD
         per_tool_call_limits: Optional[Dict[str, int]] = None,
-        run_response: Optional[RunOutput] = None,
-=======
         run_response: Optional[Union[RunOutput, TeamRunOutput]] = None,
->>>>>>> da7b099d
         send_media_to_model: bool = True,
     ) -> ModelResponse:
         """
@@ -489,11 +485,8 @@
         tools: Optional[List[Union[Function, dict]]] = None,
         tool_choice: Optional[Union[str, Dict[str, Any]]] = None,
         tool_call_limit: Optional[int] = None,
-<<<<<<< HEAD
+        run_response: Optional[Union[RunOutput, TeamRunOutput]] = None,
         per_tool_call_limits: Optional[Dict[str, int]] = None,
-=======
-        run_response: Optional[Union[RunOutput, TeamRunOutput]] = None,
->>>>>>> da7b099d
         send_media_to_model: bool = True,
     ) -> ModelResponse:
         """
